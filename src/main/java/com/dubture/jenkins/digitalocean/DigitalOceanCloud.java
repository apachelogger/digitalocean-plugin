--- conflicted
+++ resolved
@@ -296,7 +296,6 @@
     }
 
     private List<SlaveTemplate> getTemplates(Label label) {
-<<<<<<< HEAD
         LOGGER.log(Level.INFO, "getTemplates");
         Comparator<SlaveTemplate> comp = new Comparator<SlaveTemplate>() {
             @Override
@@ -307,7 +306,6 @@
                 if (t2.isErroring()) {
                     return 1;
                 }
-
                 String name1 = t1.getName();
                 String name2 = t2.getName();
                 if (name1.equals(name2)) {
@@ -340,12 +338,7 @@
                 return name1.compareTo(name2);
             }
         };
-
         List<SlaveTemplate> matchingTemplates = new ArrayList<SlaveTemplate>();
-=======
-        List<SlaveTemplate> matchingTemplates = new ArrayList<>();
-
->>>>>>> 641abce7
         for (SlaveTemplate t : templates) {
             if ((label == null && t.getLabelSet().size() == 0) ||
                     (label == null && t.isLabellessJobsAllowed()) ||
